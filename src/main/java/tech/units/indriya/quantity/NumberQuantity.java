--- conflicted
+++ resolved
@@ -157,38 +157,33 @@
     }
     
     // -- HELPER
-    
-    private ComparableQuantity<Q> addition(Quantity<Q> that, BinaryOperator<Number> operator) {
-        
-        final Unit<Q> systemUnit = getUnit().getSystemUnit();
-        final UnitConverter c1 = this.getUnit().getConverterTo(systemUnit);
-        final UnitConverter c2 = that.getUnit().getConverterTo(systemUnit);
+
+	private ComparableQuantity<Q> addition(Quantity<Q> that, BinaryOperator<Number> operator) {
+
+		final Unit<Q> systemUnit = getUnit().getSystemUnit();
+		final UnitConverter c1 = this.getUnit().getConverterTo(systemUnit);
+		final UnitConverter c2 = that.getUnit().getConverterTo(systemUnit);
 
 		boolean shouldConvertThis = shouldConvertQuantityForAddition(c1, getScale());
 		boolean shouldConvertThat = shouldConvertQuantityForAddition(c2, that.getScale());
 		final Number thisValueInSystemUnit = shouldConvertThis ? c1.convert(this.getValue()) : this.getValue();
 		final Number thatValueInSystemUnit = shouldConvertThat ? c2.convert(that.getValue()) : this.getValue();
-        
-        final Number resultValueInSystemUnit = 
-                operator.apply(thisValueInSystemUnit, thatValueInSystemUnit);
+
+		final Number resultValueInSystemUnit =
+			operator.apply(thisValueInSystemUnit, thatValueInSystemUnit);
 
 		final Number resultValueInThisUnit =
 			shouldConvertThis || shouldConvertThat ? c1.inverse().convert(resultValueInSystemUnit) : resultValueInSystemUnit;
-        //TODO[220] scale not handled at all !!!
-        if (getScale().equals(that.getScale())) {
-        	return Quantities.getQuantity(resultValueInThisUnit, getUnit(), getScale());
-        } else {
-        	return Quantities.getQuantity(resultValueInThisUnit, getUnit()); // becomes ABSOLUTE TODO, should it be ABSOLUTE?
-        }
-    }
-<<<<<<< HEAD
+		//TODO[220] scale not handled at all !!!
+		if (getScale().equals(that.getScale())) {
+			return Quantities.getQuantity(resultValueInThisUnit, getUnit(), getScale());
+		} else {
+			return Quantities.getQuantity(resultValueInThisUnit, getUnit()); // becomes ABSOLUTE TODO, should it be ABSOLUTE?
+		}
+	}
 
 	private boolean shouldConvertQuantityForAddition(UnitConverter c1, Scale scale) {
 		return !(c1 instanceof AddConverter && scale.equals(RELATIVE));
 	}
 
-	// -- DEPRECATIONS
-=======
->>>>>>> 130b9f2c
-
 }